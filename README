--- conflicted
+++ resolved
@@ -1,6 +1,3 @@
-<<<<<<< HEAD
-This folk attempts to extend Hauke's Sophus.
-=======
 Sophus (version 0.9a)
 
 C++ implementation of Lie Groups using Eigen.
@@ -18,6 +15,4 @@
 cmake ..
 make
 <<<
->>>>>>> d2921c8c
 
-For original project, see: https://github.com/strasdat/Sophus