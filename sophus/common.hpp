/// @file
/// Common functionality.

#ifndef SOPHUS_COMMON_HPP
#define SOPHUS_COMMON_HPP

#include <cmath>
#include <cstdio>
#include <cstdlib>
#include <random>
#include <type_traits>

#include <Eigen/Core>

<<<<<<< HEAD
#define FMT_STRING_ALIAS 1
#include <fmt/core.h>
#include <fmt/format.h>
#include <fmt/ostream.h>
=======
#if !defined(SOPHUS_DISABLE_ENSURES)
#include "formatstring.hpp"
#endif  //! defined(SOPHUS_DISABLE_ENSURES)
>>>>>>> 43028da1

// following boost's assert.hpp
#undef SOPHUS_ENSURE

// ENSURES are similar to ASSERTS, but they are always checked for (including in
// release builds). At the moment there are no ASSERTS in Sophus which should
// only be used for checks which are performance critical.

#ifdef __GNUC__
#define SOPHUS_FUNCTION __PRETTY_FUNCTION__
#elif (_MSC_VER >= 1310)
#define SOPHUS_FUNCTION __FUNCTION__
#else
#define SOPHUS_FUNCTION "unknown"
#endif

// Make sure this compiles with older versions of Eigen which do not have
// EIGEN_DEVICE_FUNC defined.
#ifndef EIGEN_DEVICE_FUNC
#define EIGEN_DEVICE_FUNC
#endif

<<<<<<< HEAD
=======
// NVCC on windows has issues with defaulting the Map specialization
// constructors, so special case that specific platform case.
#if defined(_MSC_VER) && defined(__CUDACC__)
#define SOPHUS_WINDOW_NVCC_FALLBACK
#endif

>>>>>>> 43028da1
#define SOPHUS_FUNC EIGEN_DEVICE_FUNC

#if defined(SOPHUS_DISABLE_ENSURES)

#define SOPHUS_ENSURE(expr, ...) ((void)0)

#elif defined(SOPHUS_ENABLE_ENSURE_HANDLER)

namespace Sophus {
void ensureFailed(char const* function, char const* file, int line,
                  char const* description);
}

#define SOPHUS_ENSURE(expr, desc, ...)                               \
  ((expr)                                                            \
       ? ((void)0)                                                   \
       : ::Sophus::ensureFailed(SOPHUS_FUNCTION, __FILE__, __LINE__, \
                                fmt::format(fmt(desc), __VA_ARGS__).c_str()))
#else
#define SOPHUS_ENSURE(expr, desc, ...)                                     \
  if (!(expr)) {                                                           \
    std::printf(                                                           \
        "Sophus assertion failed in function '%s', file '%s', line %d.\n", \
        SOPHUS_FUNCTION, __FILE__, __LINE__);                              \
    std::cout << fmt::format(fmt(desc), ##__VA_ARGS__) << std::endl;       \
    std::abort();                                                          \
  }
#endif

namespace Sophus {

template <class Scalar>
struct Constants {
  SOPHUS_FUNC static Scalar epsilon() { return Scalar(1e-10); }

  SOPHUS_FUNC static Scalar epsilonPlus() {
    return epsilon() * (Scalar(1.) + epsilon());
  }

  SOPHUS_FUNC static Scalar epsilonSqrt() {
    using std::sqrt;
    return sqrt(epsilon());
  }

  SOPHUS_FUNC static Scalar pi() {
    return Scalar(3.141592653589793238462643383279502884);
  }
};

template <>
struct Constants<float> {
  SOPHUS_FUNC static float constexpr epsilon() {
    return static_cast<float>(1e-5);
  }
  SOPHUS_FUNC static float epsilonPlus() {
    return epsilon() * (1.f + epsilon());
  }

  SOPHUS_FUNC static float epsilonSqrt() { return std::sqrt(epsilon()); }

  SOPHUS_FUNC static float constexpr pi() {
    return 3.141592653589793238462643383279502884f;
  }
};

/// Nullopt type of lightweight optional class.
struct nullopt_t {
  explicit constexpr nullopt_t() {}
};

constexpr nullopt_t nullopt{};

/// Lightweight optional implementation which requires ``T`` to have a
/// default constructor.
///
/// TODO: Replace with std::optional once Sophus moves to c++17.
///
template <class T>
class optional {
 public:
  optional() : is_valid_(false) {}

  optional(nullopt_t) : is_valid_(false) {}

  optional(T const& type) : type_(type), is_valid_(true) {}

  explicit operator bool() const { return is_valid_; }

  T const* operator->() const {
    SOPHUS_ENSURE(is_valid_, "must be valid");
    return &type_;
  }

  T* operator->() {
    SOPHUS_ENSURE(is_valid_, "must be valid");
    return &type_;
  }

  T const& operator*() const {
    SOPHUS_ENSURE(is_valid_, "must be valid");
    return type_;
  }

  T& operator*() {
    SOPHUS_ENSURE(is_valid_, "must be valid");
    return type_;
  }

 private:
  T type_;
  bool is_valid_;
};

template <bool B, class T = void>
using enable_if_t = typename std::enable_if<B, T>::type;

template <class G>
struct IsUniformRandomBitGenerator {
  static const bool value = std::is_unsigned<typename G::result_type>::value &&
                            std::is_unsigned<decltype(G::min())>::value &&
                            std::is_unsigned<decltype(G::max())>::value;
};
}  // namespace Sophus

#endif  // SOPHUS_COMMON_HPP<|MERGE_RESOLUTION|>--- conflicted
+++ resolved
@@ -7,21 +7,16 @@
 #include <cmath>
 #include <cstdio>
 #include <cstdlib>
+#include <iostream>
 #include <random>
 #include <type_traits>
 
 #include <Eigen/Core>
 
-<<<<<<< HEAD
 #define FMT_STRING_ALIAS 1
 #include <fmt/core.h>
 #include <fmt/format.h>
 #include <fmt/ostream.h>
-=======
-#if !defined(SOPHUS_DISABLE_ENSURES)
-#include "formatstring.hpp"
-#endif  //! defined(SOPHUS_DISABLE_ENSURES)
->>>>>>> 43028da1
 
 // following boost's assert.hpp
 #undef SOPHUS_ENSURE
@@ -44,15 +39,12 @@
 #define EIGEN_DEVICE_FUNC
 #endif
 
-<<<<<<< HEAD
-=======
 // NVCC on windows has issues with defaulting the Map specialization
 // constructors, so special case that specific platform case.
 #if defined(_MSC_VER) && defined(__CUDACC__)
 #define SOPHUS_WINDOW_NVCC_FALLBACK
 #endif
 
->>>>>>> 43028da1
 #define SOPHUS_FUNC EIGEN_DEVICE_FUNC
 
 #if defined(SOPHUS_DISABLE_ENSURES)
@@ -66,20 +58,37 @@
                   char const* description);
 }
 
-#define SOPHUS_ENSURE(expr, desc, ...)                               \
-  ((expr)                                                            \
-       ? ((void)0)                                                   \
-       : ::Sophus::ensureFailed(SOPHUS_FUNCTION, __FILE__, __LINE__, \
-                                fmt::format(fmt(desc), __VA_ARGS__).c_str()))
+#define SOPHUS_ENSURE(expr, desc, ...)               \
+  ((expr) ? ((void)0)                                \
+          : ::Sophus::ensureFailed(                  \
+                SOPHUS_FUNCTION, __FILE__, __LINE__, \
+                fmt::format(description, __VA_ARGS__).c_str()))
 #else
-#define SOPHUS_ENSURE(expr, desc, ...)                                     \
-  if (!(expr)) {                                                           \
-    std::printf(                                                           \
-        "Sophus assertion failed in function '%s', file '%s', line %d.\n", \
-        SOPHUS_FUNCTION, __FILE__, __LINE__);                              \
-    std::cout << fmt::format(fmt(desc), ##__VA_ARGS__) << std::endl;       \
-    std::abort();                                                          \
-  }
+// LCOV_EXCL_START
+
+namespace Sophus {
+template <class... Args>
+SOPHUS_FUNC void defaultEnsure(char const* function, char const* file, int line,
+                               char const* description, Args&&... args) {
+  std::printf("Sophus ensure failed in function '%s', file '%s', line %d.\n",
+              function, file, line);
+#ifdef __CUDACC__
+  std::printf("%s", description);
+#else
+  std::printf("Sophus assertion failed in function '%s', file '%s', line %d.\n",
+              SOPHUS_FUNCTION, __FILE__, __LINE__);
+  std::cout << fmt::format(description, std::forward<Args>(args)...)
+            << std::endl;
+  std::abort();
+#endif
+}
+}  // namespace Sophus
+
+// LCOV_EXCL_STOP
+#define SOPHUS_ENSURE(expr, ...)                                       \
+  ((expr) ? ((void)0)                                                  \
+          : Sophus::defaultEnsure(SOPHUS_FUNCTION, __FILE__, __LINE__, \
+                                  ##__VA_ARGS__))
 #endif
 
 namespace Sophus {
