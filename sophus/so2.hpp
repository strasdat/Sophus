--- conflicted
+++ resolved
@@ -204,18 +204,11 @@
    */
   inline
   void normalize() {
-<<<<<<< HEAD
-    Scalar length = unit_complex().norm();
-    if(length < SophusConstants<Scalar>::epsilon()) {
-      throw SophusException("Complex number is (near) zero!");
-    }
-=======
     Scalar length =
         std::sqrt(unit_complex().x()*unit_complex().x()
              + unit_complex().y()*unit_complex().y());
     SOPHUS_ENSURE(length >= SophusConstants<Scalar>::epsilon(),
                   "Complex number should not be close to zero!");
->>>>>>> f640b323
     unit_complex_nonconst().x() /= length;
     unit_complex_nonconst().y() /= length;
   }
