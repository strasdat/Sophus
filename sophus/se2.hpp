// This file is part of Sophus.
//
// Copyright 2012-2013 Hauke Strasdat
//
// Permission is hereby granted, free of charge, to any person obtaining a copy
// of this software and associated documentation files (the "Software"), to
// deal in the Software without restriction, including without limitation the
// rights  to use, copy, modify, merge, publish, distribute, sublicense, and/or
// sell copies of the Software, and to permit persons to whom the Software is
// furnished to do so, subject to the following conditions:
//
// The above copyright notice and this permission notice shall be included in
// all copies or substantial portions of the Software.
//
// THE SOFTWARE IS PROVIDED "AS IS", WITHOUT WARRANTY OF ANY KIND, EXPRESS OR
// IMPLIED, INCLUDING BUT NOT LIMITED TO THE WARRANTIES OF MERCHANTABILITY,
// FITNESS FOR A PARTICULAR PURPOSE AND NONINFRINGEMENT. IN NO EVENT SHALL THE
// AUTHORS OR COPYRIGHT HOLDERS BE LIABLE FOR ANY CLAIM, DAMAGES OR OTHER
// LIABILITY, WHETHER IN AN ACTION OF CONTRACT, TORT OR OTHERWISE, ARISING
// FROM, OUT OF OR IN CONNECTION WITH THE SOFTWARE OR THE USE OR OTHER DEALINGS
// IN THE SOFTWARE.

#ifndef SOPHUS_SE2_HPP
#define SOPHUS_SE2_HPP

#include "so2.hpp"

////////////////////////////////////////////////////////////////////////////
// Forward Declarations / typedefs
////////////////////////////////////////////////////////////////////////////

namespace Sophus {
template<typename _Scalar, int _Options=0> class SE2Group;
typedef SE2Group<double> SE2 EIGEN_DEPRECATED;
typedef SE2Group<double> SE2d; /**< double precision SE2 */
typedef SE2Group<float> SE2f;  /**< single precision SE2 */
}

////////////////////////////////////////////////////////////////////////////
// Eigen Traits (For querying derived types in CRTP hierarchy)
////////////////////////////////////////////////////////////////////////////

namespace Eigen {
namespace internal {

template<typename _Scalar, int _Options>
struct traits<Sophus::SE2Group<_Scalar,_Options> > {
  typedef _Scalar Scalar;
  typedef Matrix<Scalar,2,1> TranslationType;
  typedef Sophus::SO2Group<Scalar> SO2Type;
};

template<typename _Scalar, int _Options>
struct traits<Map<Sophus::SE2Group<_Scalar>, _Options> >
    : traits<Sophus::SE2Group<_Scalar, _Options> > {
  typedef _Scalar Scalar;
  typedef Map<Matrix<Scalar,2,1>,_Options> TranslationType;
  typedef Map<Sophus::SO2Group<Scalar>,_Options> SO2Type;
};

template<typename _Scalar, int _Options>
struct traits<Map<const Sophus::SE2Group<_Scalar>, _Options> >
    : traits<const Sophus::SE2Group<_Scalar, _Options> > {
  typedef _Scalar Scalar;
  typedef Map<const Matrix<Scalar,2,1>,_Options> TranslationType;
  typedef Map<const Sophus::SO2Group<Scalar>,_Options> SO2Type;
};

}
}

namespace Sophus {
using namespace Eigen;
using namespace std;

/**
 * \brief SE2 base type - implements SE2 class but is storage agnostic
 *
 * [add more detailed description/tutorial]
 */
template<typename Derived>
class SE2GroupBase {
public:
  /** \brief scalar type */
  typedef typename internal::traits<Derived>::Scalar Scalar;
  /** \brief translation reference type */
  typedef typename internal::traits<Derived>::TranslationType &
  TranslationReference;
  /** \brief translation const reference type */
  typedef const typename internal::traits<Derived>::TranslationType &
  ConstTranslationReference;
  /** \brief SO2 reference type */
  typedef typename internal::traits<Derived>::SO2Type &
  SO2Reference;
  /** \brief SO2 type */
  typedef const typename internal::traits<Derived>::SO2Type &
  ConstSO2Reference;

  /** \brief degree of freedom of group
    *        (two for translation, one for in-plane rotation) */
  static const int DoF = 3;
  /** \brief number of internal parameters used
    *        (unit complex number for rotation + translation 2-vector) */
  static const int num_parameters = 4;
  /** \brief group transformations are NxN matrices */
  static const int N = 3;
  /** \brief group transfomation type */
  typedef Matrix<Scalar,N,N> Transformation;
  /** \brief point type */
  typedef Matrix<Scalar,2,1> Point;
  /** \brief tangent vector type */
  typedef Matrix<Scalar,DoF,1> Tangent;
  /** \brief adjoint transformation type */
  typedef Matrix<Scalar,DoF,DoF> Adjoint;

  /**
   * \brief Adjoint transformation
   *
   * This function return the adjoint transformation \f$ Ad \f$ of the
   * group instance \f$ A \f$  such that for all \f$ x \f$
   * it holds that \f$ \widehat{Ad_A\cdot x} = A\widehat{x}A^{-1} \f$
   * with \f$\ \widehat{\cdot} \f$ being the hat()-operator.
   */
  inline
  Adjoint Adj() const {
    const Matrix<Scalar,2,2> & R = so2().matrix();
    Transformation res;
    res.setIdentity();
    res.template topLeftCorner<2,2>() = R;
    res(0,2) =  translation()[1];
    res(1,2) = -translation()[0];
    return res;
  }

  /**
   * \returns copy of instance casted to NewScalarType
   */
  template<typename NewScalarType>
  inline SE2Group<NewScalarType> cast() const {
    return
        SE2Group<NewScalarType>(so2().template cast<NewScalarType>(),
                                translation().template cast<NewScalarType>() );
  }

  /**
   * \brief Fast group multiplication
   *
   * This method is a fast version of operator*=(), since it does not perform
   * normalization. It is up to the user to call normalize() once in a while.
   *
   * \see operator*=()
   */
  inline
  SE2GroupBase<Derived>& fastMultiply(const SE2Group<Scalar>& other) {
    translation() += so2()*(other.translation());
    so2().fastMultiply(other.so2());
    return *this;
  }

  /**
   * \returns Group inverse of instance
   */
  inline
  SE2Group<Scalar> inverse() const {
    const SO2Group<Scalar> invR = so2().inverse();
    return SE2Group<Scalar>(invR, invR*(translation()
                                        *static_cast<Scalar>(-1) ) );
  }

  /**
   * \brief Logarithmic map
   *
   * \returns tangent space representation
   *          (translational part and rotation angle) of instance
   *
   * \see  log().
   */
  inline
  Tangent log() const {
    return log(*this);
  }

  /**
   * \brief Normalize SO2 element
   *
   * It re-normalizes the SO2 element. This method only needs to
   * be called in conjunction with fastMultiply() or data() write access.
   */
  inline
  void normalize() {
    so2().normalize();
  }

  /**
   * \returns 3x3 matrix representation of instance
   */
  inline
  Transformation matrix() const {
    Transformation homogenious_matrix;
    homogenious_matrix.setIdentity();
    homogenious_matrix.block(0,0,2,2) = rotationMatrix();
    homogenious_matrix.col(2).head(2) = translation();
    return homogenious_matrix;
  }

  /**
   * \returns 2x3 matrix representation of instance
   *
   * It returns the two first row of matrix().
   */
  inline
  Matrix<Scalar,2,3> matrix2x3() const {
    Matrix<Scalar,2,3> matrix;
    matrix.block(0,0,2,2) = rotationMatrix();
    matrix.col(2) = translation();
    return matrix;
  }

  /**
   * \brief Assignment operator
   */
  template<typename OtherDerived> inline
  SE2GroupBase<Derived>& operator= (const SE2GroupBase<OtherDerived> & other) {
    so2() = other.so2();
    translation() = other.translation();
    return *this;
  }

  /**
   * \brief Group multiplication
   * \see operator*=()
   */
  inline
  SE2Group<Scalar> operator*(const SE2Group<Scalar>& other) const {
    SE2Group<Scalar> result(*this);
    result *= other;
    return result;
  }

  /**
   * \brief Group action on \f$ \mathbf{R}^2 \f$
   *
   * \param p point \f$p \in \mathbf{R}^2 \f$
   * \returns point \f$p' \in \mathbf{R}^2 \f$,
   *          rotated and translated version of \f$p\f$
   *
   * This function rotates and translates point \f$ p \f$
   * in \f$ \mathbf{R}^2 \f$ by the SE2 transformation \f$R,t\f$
   * (=rotation matrix, translation vector): \f$ p' = R\cdot p + t \f$.
   */
  inline
  Point operator*(const Point & p) const {
    return so2()*p + translation();
  }

  /**
   * \brief In-place group multiplication
   *
   * \see fastMultiply()
   * \see operator*()
   */
  inline
  SE2GroupBase<Derived>& operator*=(const SE2Group<Scalar>& other) {
    fastMultiply(other);
    normalize();
    return *this;
  }


  /**
   * \returns Rotation matrix
   */
  inline
  Matrix<Scalar,2,2> rotationMatrix() const {
    return so2().matrix();
  }

  /**
   * \brief Setter of internal unit complex number representation
   *
   * \param complex
   * \pre   the complex number must not be zero
   *
   * The complex number is normalized to unit length.
   */
  inline
  void setComplex(const Matrix<Scalar,2,1> & complex) {
    return so2().setComplex(complex);
  }

  /**
   * \brief Setter of unit complex number using rotation matrix
   *
   * \param R a 2x2 matrix
   * \pre     the 2x2 matrix should be orthogonal and have a determinant of 1
   */
  inline
  void setRotationMatrix(const Matrix<Scalar,2,2> & R) {
    so2().setComplex(static_cast<Scalar>(0.5)*(R(0,0)+R(1,1)),
                     static_cast<Scalar>(0.5)*(R(1,0)-R(0,1)));
  }

  /**
   * \brief Mutator of SO2 group
   */
  EIGEN_STRONG_INLINE
  SO2Reference so2() {
    return static_cast<Derived*>(this)->so2();
  }

  /**
   * \brief Accessor of SO2 group
   */
  EIGEN_STRONG_INLINE
  ConstSO2Reference so2() const {
    return static_cast<const Derived*>(this)->so2();
  }

  /**
   * \brief Mutator of translation vector
   */
  EIGEN_STRONG_INLINE
  TranslationReference translation() {
    return static_cast<Derived*>(this)->translation();
  }

  /**
   * \brief Accessor of translation vector
   */
  EIGEN_STRONG_INLINE
  ConstTranslationReference translation() const {
    return static_cast<const Derived*>(this)->translation();
  }

  /**
   * \brief Accessor of unit complex number
   *
   * No direct write access is given to ensure the complex number stays
   * normalized.
   */
  inline
  typename internal::traits<Derived>::SO2Type::ConstComplexReference
  unit_complex() const {
    return so2().unit_complex();
  }

  ////////////////////////////////////////////////////////////////////////////
  // public static functions
  ////////////////////////////////////////////////////////////////////////////

  /**
   * \param   b 3-vector representation of Lie algebra element
   * \returns   derivative of Lie bracket
   *
   * This function returns \f$ \frac{\partial}{\partial a} [a, b]_{se2} \f$
   * with \f$ [a, b]_{se2} \f$ being the lieBracket() of the Lie algebra se2.
   *
   * \see lieBracket()
   */
  inline static
<<<<<<< HEAD
  const Adjoint d_lieBracketab_by_d_a(const Tangent & b) {
=======
  Transformation d_lieBracketab_by_d_a(const Tangent & b) {
>>>>>>> f640b323
    static const Scalar zero = static_cast<Scalar>(0);
    Matrix<Scalar,2,1> upsilon2 = b.template head<2>();
    Scalar theta2 = b[2];

    Adjoint res;
    res <<    zero, theta2, -upsilon2[1]
        ,  -theta2,   zero,  upsilon2[0]
        ,     zero,   zero,         zero;
    return res;
  }

  /**
   * \brief Group exponential
   *
   * \param a tangent space element (3-vector)
   * \returns corresponding element of the group SE2
   *
   * The first two components of \f$ a \f$ represent the translational
   * part \f$ \upsilon \f$ in the tangent space of SE2, while the last
   * components of \f$ a \f$ is the rotation angle \f$ \theta \f$.
   *
   * To be more specific, this function computes \f$ \exp(\widehat{a}) \f$
   * with \f$ \exp(\cdot) \f$ being the matrix exponential
   * and \f$ \widehat{\cdot} \f$ the hat()-operator of SE2.
   *
   * \see hat()
   * \see log()
   */
  inline static
  SE2Group<Scalar> exp(const Tangent & a) {
    Scalar theta = a[2];
    const SO2Group<Scalar> & so2 = SO2Group<Scalar>::exp(theta);
    Scalar sin_theta_by_theta;
    Scalar one_minus_cos_theta_by_theta;

    if(std::abs(theta)<SophusConstants<Scalar>::epsilon()) {
      Scalar theta_sq = theta*theta;
      sin_theta_by_theta
          = static_cast<Scalar>(1.) - static_cast<Scalar>(1./6.)*theta_sq;
      one_minus_cos_theta_by_theta
          = static_cast<Scalar>(0.5)*theta
          - static_cast<Scalar>(1./24.)*theta*theta_sq;
    } else {
      sin_theta_by_theta = so2.unit_complex().y()/theta;
      one_minus_cos_theta_by_theta
          = (static_cast<Scalar>(1.) - so2.unit_complex().x())/theta;
    }
    Matrix<Scalar,2,1> trans
        (sin_theta_by_theta*a[0] - one_minus_cos_theta_by_theta*a[1],
        one_minus_cos_theta_by_theta * a[0]+sin_theta_by_theta*a[1]);
    return SE2Group<Scalar>(so2, trans);
  }

  /**
   * \brief Generators
   *
   * \pre \f$ i \in \{0,1,2\} \f$
   * \returns \f$ i \f$th generator \f$ G_i \f$ of SE2
   *
   * The infinitesimal generators of SE2 are: \f[
   *        G_0 = \left( \begin{array}{ccc}
   *                          0&  0&  1\\
   *                          0&  0&  0\\
   *                          0&  0&  0\\
   *                     \end{array} \right),
   *        G_1 = \left( \begin{array}{cccc}
   *                          0&  0&  0\\
   *                          0&  0&  1\\
   *                          0&  0&  0\\
   *                     \end{array} \right),
   *        G_2 = \left( \begin{array}{cccc}
   *                          0&  0&  0&\\
   *                          0&  0& -1&\\
   *                          0&  1&  0&\\
   *                     \end{array} \right),
   * \f]
   * \see hat()
   */
  inline static
  Transformation generator(int i) {
    SOPHUS_ENSURE(i>=0 || i<=2, "i should be in range [0,2].");
    Tangent e;
    e.setZero();
    e[i] = static_cast<Scalar>(1);
    return hat(e);
  }

  /**
   * \brief hat-operator
   *
   * \param omega 3-vector representation of Lie algebra element
   * \returns     3x3-matrix representatin of Lie algebra element
   *
   * Formally, the hat-operator of SE2 is defined
   * as \f$ \widehat{\cdot}: \mathbf{R}^3 \rightarrow \mathbf{R}^{2\times 2},
   * \quad \widehat{\omega} = \sum_{i=0}^2 G_i \omega_i \f$
   * with \f$ G_i \f$ being the ith infinitesial generator().
   *
   * \see generator()
   * \see vee()
   */
  inline static
  Transformation hat(const Tangent & v) {
    Transformation Omega;
    Omega.setZero();
    Omega.template topLeftCorner<2,2>() = SO2Group<Scalar>::hat(v[2]);
    Omega.col(2).template head<2>() = v.template head<2>();
    return Omega;
  }

  /**
   * \brief Lie bracket
   *
   * \param a 3-vector representation of Lie algebra element
   * \param b 3-vector representation of Lie algebra element
   * \returns 3-vector representation of Lie algebra element
   *
   * It computes the bracket of SE2. To be more specific, it
   * computes \f$ [a, b]_{se2}
   * := [\widehat{a_1}, \widehat{b_2}]^\vee \f$
   * with \f$ [A,B] = AB-BA \f$ being the matrix
   * commutator, \f$ \widehat{\cdot} \f$ the
   * hat()-operator and \f$ (\cdot)^\vee \f$ the vee()-operator of SE2.
   *
   * \see hat()
   * \see vee()
   */
  inline static
  Tangent lieBracket(const Tangent & a,
                           const Tangent & b) {
    Matrix<Scalar,2,1> upsilon1 = a.template head<2>();
    Matrix<Scalar,2,1> upsilon2 = b.template head<2>();
    Scalar theta1 = a[2];
    Scalar theta2 = b[2];

    return Tangent(-theta1*upsilon2[1] + theta2*upsilon1[1],
        theta1*upsilon2[0] - theta2*upsilon1[0],
        static_cast<Scalar>(0));
  }

  /**
   * \brief Logarithmic map
   *
   * \param other element of the group SE2
   * \returns     corresponding tangent space element
   *              (translational part \f$ \upsilon \f$
   *               and rotation vector \f$ \omega \f$)
   *
   * Computes the logarithmic, the inverse of the group exponential.
   * To be specific, this function computes \f$ \log({\cdot})^\vee \f$
   * with \f$ \vee(\cdot) \f$ being the matrix logarithm
   * and \f$ \vee{\cdot} \f$ the vee()-operator of SE2.
   *
   * \see exp()
   * \see vee()
   */
  inline static
  Tangent log(const SE2Group<Scalar> & other) {
    Tangent upsilon_theta;
    const SO2Group<Scalar> & so2 = other.so2();
    Scalar theta = SO2Group<Scalar>::log(so2);
    upsilon_theta[2] = theta;
    Scalar halftheta = static_cast<Scalar>(0.5)*theta;
    Scalar halftheta_by_tan_of_halftheta;

    const Matrix<Scalar,2,1> & z = so2.unit_complex();
    Scalar real_minus_one = z.x()-static_cast<Scalar>(1.);
    if (std::abs(real_minus_one)<SophusConstants<Scalar>::epsilon()) {
      halftheta_by_tan_of_halftheta
          = static_cast<Scalar>(1.)
          - static_cast<Scalar>(1./12)*theta*theta;
    } else {
      halftheta_by_tan_of_halftheta
          = -(halftheta*z.y())/(real_minus_one);
    }
    Matrix<Scalar,2,2> V_inv;
    V_inv <<  halftheta_by_tan_of_halftheta,                      halftheta
        ,                        -halftheta,  halftheta_by_tan_of_halftheta;
    upsilon_theta.template head<2>() = V_inv*other.translation();
    return upsilon_theta;
  }

  /**
   * \brief vee-operator
   *
   * \param Omega 3x3-matrix representation of Lie algebra element
   * \returns     3-vector representatin of Lie algebra element
   *
   * This is the inverse of the hat()-operator.
   *
   * \see hat()
   */
  inline static
  Tangent vee(const Transformation & Omega) {
    Tangent upsilon_omega;
    upsilon_omega.template head<2>() = Omega.col(2).template head<2>();
    upsilon_omega[2]
        = SO2Group<Scalar>::vee(Omega.template topLeftCorner<2,2>());
    return upsilon_omega;
  }
};

/**
 * \brief SE2 default type - Constructors and default storage for SE2 Type
 */
template<typename _Scalar, int _Options>
class SE2Group : public SE2GroupBase<SE2Group<_Scalar,_Options> > {
  typedef SE2GroupBase<SE2Group<_Scalar,_Options> > Base;

public:
  /** \brief scalar type */
  typedef typename internal::traits<SE2Group<_Scalar,_Options> >
  ::Scalar Scalar;
  /** \brief translation reference type */
  typedef typename internal::traits<SE2Group<_Scalar,_Options> >
  ::TranslationType & TranslationReference;
  typedef const typename internal::traits<SE2Group<_Scalar,_Options> >
  ::TranslationType & ConstTranslationReference;
  /** \brief SO2 reference type */
  typedef typename internal::traits<SE2Group<_Scalar,_Options> >
  ::SO2Type & SO2Reference;
  /** \brief SO2 const reference type */
  typedef const typename internal::traits<SE2Group<_Scalar,_Options> >
  ::SO2Type & ConstSO2Reference;

  /** \brief group transfomation type */
  typedef typename Base::Transformation Transformation;
  /** \brief point type */
  typedef typename Base::Point Point;
  /** \brief tangent vector type */
  typedef typename Base::Tangent Tangent;
  /** \brief adjoint transformation type */
  typedef typename Base::Adjoint Adjoint;


  EIGEN_MAKE_ALIGNED_OPERATOR_NEW

  /**
   * \brief Default constructor
   *
   * Initialize Complex to identity rotation and translation to zero.
   */
  inline
  SE2Group()
    : translation_( Matrix<Scalar,2,1>::Zero() )
  {
  }

  /**
   * \brief Copy constructor
   */
  template<typename OtherDerived> inline
  SE2Group(const SE2GroupBase<OtherDerived> & other)
    : so2_(other.so2()), translation_(other.translation()) {
  }

  /**
   * \brief Constructor from SO2 and translation vector
   */
  template<typename OtherDerived> inline
  SE2Group(const SO2GroupBase<OtherDerived> & so2,
           const Point & translation)
    : so2_(so2), translation_(translation) {
  }

  /**
   * \brief Constructor from rotation matrix and translation vector
   *
   * \pre rotation matrix need to be orthogonal with determinant of 1
   */
  inline
  SE2Group(const typename SO2Group<Scalar>::Transformation & rotation_matrix,
           const Point & translation)
    : so2_(rotation_matrix), translation_(translation) {
  }

  /**
   * \brief Constructor from rotation angle and translation vector
   */
  inline
  SE2Group(const Scalar & theta,
           const Point & translation)
    : so2_(theta), translation_(translation) {
  }

  /**
   * \brief Constructor from complex number and translation vector
   *
   * \pre complex must not be zero
   */
  inline
  SE2Group(const std::complex<Scalar> & complex,
           const Point & translation)
    : so2_(complex), translation_(translation) {
  }

  /**
   * \brief Constructor from 3x3 matrix
   *
   * \pre 2x2 sub-matrix need to be orthogonal with determinant of 1
   */
  inline explicit
  SE2Group(const Transformation & T)
    : so2_(T.template topLeftCorner<2,2>()),
      translation_(T.template block<2,1>(0,2)) {
  }

  /**
   * \returns pointer to internal data
   *
   * This provides unsafe read/write access to internal data. SE2 is represented
   * by a pair of an SO2 element (two parameters) and a translation vector (two
   * parameters). The user needs to take care of that the complex
   * stays normalized.
   *
   * /see normalize()
   */
  EIGEN_STRONG_INLINE
  Scalar* data() {
    // so2_ and translation_ are layed out sequentially with no padding
    return so2_.data();
  }

  /**
   * \returns const pointer to internal data
   *
   * Const version of data().
   */
  EIGEN_STRONG_INLINE
  const Scalar* data() const {
    // so2_ and translation_ are layed out sequentially with no padding
    return so2_.data();
  }

  /**
   * \brief Accessor of SO2
   */
  EIGEN_STRONG_INLINE
  SO2Reference so2() {
    return so2_;
  }

  /**
   * \brief Mutator of SO2
   */
  EIGEN_STRONG_INLINE
  ConstSO2Reference so2() const {
    return so2_;
  }

  /**
   * \brief Mutator of translation vector
   */
  EIGEN_STRONG_INLINE
  TranslationReference translation() {
    return translation_;
  }

  /**
   * \brief Accessor of translation vector
   */
  EIGEN_STRONG_INLINE
  ConstTranslationReference translation() const {
    return translation_;
  }

protected:
  Sophus::SO2Group<Scalar> so2_;
  Matrix<Scalar,2,1> translation_;
};


} // end namespace


namespace Eigen {
/**
 * \brief Specialisation of Eigen::Map for SE2GroupBase
 *
 * Allows us to wrap SE2 Objects around POD array
 * (e.g. external c style complex)
 */
template<typename _Scalar, int _Options>
class Map<Sophus::SE2Group<_Scalar>, _Options>
    : public Sophus::SE2GroupBase<Map<Sophus::SE2Group<_Scalar>, _Options> >
{
  typedef Sophus::SE2GroupBase<Map<Sophus::SE2Group<_Scalar>, _Options> > Base;

public:
  /** \brief scalar type */
  typedef typename internal::traits<Map>::Scalar Scalar;
  /** \brief translation reference type */
  typedef typename internal::traits<Map>::TranslationType &
  TranslationReference;
  /** \brief translation reference type */
  typedef const typename internal::traits<Map>::TranslationType &
  ConstTranslationReference;
  /** \brief SO2 reference type */
  typedef typename internal::traits<Map>::SO2Type & SO2Reference;
  /** \brief SO2 const reference type */
  typedef const typename internal::traits<Map>::SO2Type & ConstSO2Reference;

  /** \brief group transfomation type */
  typedef typename Base::Transformation Transformation;
  /** \brief point type */
  typedef typename Base::Point Point;
  /** \brief tangent vector type */
  typedef typename Base::Tangent Tangent;
  /** \brief adjoint transformation type */
  typedef typename Base::Adjoint Adjoint;

  EIGEN_INHERIT_ASSIGNMENT_EQUAL_OPERATOR(Map)
  using Base::operator*=;
  using Base::operator*;

  EIGEN_STRONG_INLINE
  Map(Scalar* coeffs)
    : so2_(coeffs),
      translation_(coeffs+Sophus::SO2Group<Scalar>::num_parameters) {
  }

  /**
   * \brief Mutator of SO2
   */
  EIGEN_STRONG_INLINE
  SO2Reference so2() {
    return so2_;
  }

  /**
   * \brief Accessor of SO2
   */
  EIGEN_STRONG_INLINE
  ConstSO2Reference so2() const {
    return so2_;
  }

  /**
   * \brief Mutator of translation vector
   */
  EIGEN_STRONG_INLINE
  TranslationReference translation() {
    return translation_;
  }

  /**
   * \brief Accessor of translation vector
   */
  EIGEN_STRONG_INLINE
  ConstTranslationReference translation() const {
    return translation_;
  }

protected:
  Map<Sophus::SO2Group<Scalar>,_Options> so2_;
  Map<Matrix<Scalar,2,1>,_Options> translation_;
};

/**
 * \brief Specialisation of Eigen::Map for const SE2GroupBase
 *
 * Allows us to wrap SE2 Objects around POD array
 * (e.g. external c style complex)
 */
template<typename _Scalar, int _Options>
class Map<const Sophus::SE2Group<_Scalar>, _Options>
    : public Sophus::SE2GroupBase<
    Map<const Sophus::SE2Group<_Scalar>, _Options> > {
  typedef Sophus::SE2GroupBase<Map<const Sophus::SE2Group<_Scalar>, _Options> >
  Base;

public:
  /** \brief scalar type */
  typedef typename internal::traits<Map>::Scalar Scalar;
  /** \brief translation reference type */
  typedef const typename internal::traits<Map>::TranslationType &
  ConstTranslationReference;
  /** \brief SO2 const reference type */
  typedef const typename internal::traits<Map>::SO2Type & ConstSO2Reference;

  /** \brief group transfomation type */
  typedef typename Base::Transformation Transformation;
  /** \brief point type */
  typedef typename Base::Point Point;
  /** \brief tangent vector type */
  typedef typename Base::Tangent Tangent;
  /** \brief adjoint transformation type */
  typedef typename Base::Adjoint Adjoint;

  EIGEN_INHERIT_ASSIGNMENT_EQUAL_OPERATOR(Map)
  using Base::operator*=;
  using Base::operator*;

  EIGEN_STRONG_INLINE
  Map(const Scalar* coeffs)
    : so2_(coeffs),
      translation_(coeffs+Sophus::SO2Group<Scalar>::num_parameters) {
  }

  EIGEN_STRONG_INLINE
  Map(const Scalar* trans_coeffs, const Scalar* rot_coeffs)
    : translation_(trans_coeffs), so2_(rot_coeffs){
  }

  /**
   * \brief Accessor of SO2
   */
  EIGEN_STRONG_INLINE
  ConstSO2Reference so2() const {
    return so2_;
  }

  /**
   * \brief Accessor of translation vector
   */
  EIGEN_STRONG_INLINE
  ConstTranslationReference translation() const {
    return translation_;
  }

protected:
  const Map<const Sophus::SO2Group<Scalar>,_Options> so2_;
  const Map<const Matrix<Scalar,2,1>,_Options> translation_;
};

}

#endif<|MERGE_RESOLUTION|>--- conflicted
+++ resolved
@@ -358,11 +358,7 @@
    * \see lieBracket()
    */
   inline static
-<<<<<<< HEAD
-  const Adjoint d_lieBracketab_by_d_a(const Tangent & b) {
-=======
-  Transformation d_lieBracketab_by_d_a(const Tangent & b) {
->>>>>>> f640b323
+  Adjoint d_lieBracketab_by_d_a(const Tangent & b) {
     static const Scalar zero = static_cast<Scalar>(0);
     Matrix<Scalar,2,1> upsilon2 = b.template head<2>();
     Scalar theta2 = b[2];
