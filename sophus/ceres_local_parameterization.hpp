#pragma once

#include <ceres/local_parameterization.h>

<<<<<<< HEAD
#pragma GCC diagnostic push
#pragma GCC diagnostic ignored "-Wdeprecated-declarations"

namespace Sophus {

template <class T, std::size_t = sizeof(T)>
constexpr std::true_type complete(T*);
constexpr std::false_type complete(...);

template <class T>
using IsSpecialized = decltype(complete(std::declval<T*>()));

/// Type trait used to distinguish mappable vector types from scalars
///
/// We use this class to distinguish Sophus::Vector<Scalar, N> from Scalar types
/// in LieGroup<T>::Tangent
///
/// Primary use is mapping LieGroup::Tangent over raw data, with 2 options:
///  - LieGroup::Tangent is "scalar" (for SO2), then we just dereference pointer
///  - LieGroup::Tangent is Sophus::Vector<...>, then we need to use Eigen::Map
///
/// Specialization of Eigen::internal::traits<T> for T is crucial for
/// for constructing Eigen::Map<T>, thus we use that property for distinguishing
/// between those two options.
/// At this moment there seem to be no option to check this using only
/// "external" API of Eigen
template <class T>
using IsMappable = IsSpecialized<Eigen::internal::traits<std::decay_t<T>>>;

template <class T>
constexpr bool IsMappableV = IsMappable<T>::value;

/// Helper for mapping tangent vectors (scalars) over pointers to data
template <typename T, typename E = void>
struct Mapper {
  using Scalar = T;
  using Map = Scalar&;
  using ConstMap = const Scalar&;
=======
#include <sophus/ceres_typetraits.hpp>
>>>>>>> de6cca81

namespace Sophus {

/// Templated local parameterization for LieGroup [with implemented
/// LieGroup::Dx_this_mul_exp_x_at_0() ]
template <template <typename, int = 0> class LieGroup>
class LocalParameterization : public ceres::LocalParameterization {
 public:
  using LieGroupd = LieGroup<double>;
  using Tangent = typename LieGroupd::Tangent;
  using TangentMap = typename Sophus::Mapper<Tangent>::ConstMap;
  static int constexpr DoF = LieGroupd::DoF;
  static int constexpr num_parameters = LieGroupd::num_parameters;

  /// LieGroup plus operation for Ceres
  ///
  ///  T * exp(x)
  ///
  bool Plus(double const* T_raw, double const* delta_raw,
            double* T_plus_delta_raw) const override {
    Eigen::Map<LieGroupd const> const T(T_raw);
    TangentMap delta = Sophus::Mapper<Tangent>::map(delta_raw);
    Eigen::Map<LieGroupd> T_plus_delta(T_plus_delta_raw);
    T_plus_delta = T * LieGroupd::exp(delta);
    return true;
  }

  /// Jacobian of LieGroup plus operation for Ceres
  ///
  /// Dx T * exp(x)  with  x=0
  ///
  bool ComputeJacobian(double const* T_raw,
                       double* jacobian_raw) const override {
    Eigen::Map<LieGroupd const> T(T_raw);
    Eigen::Map<Eigen::Matrix<double, num_parameters, DoF,
                             DoF == 1 ? Eigen::ColMajor : Eigen::RowMajor>>
        jacobian(jacobian_raw);
    jacobian = T.Dx_this_mul_exp_x_at_0();
    return true;
  }

  int GlobalSize() const override { return LieGroupd::num_parameters; }

  int LocalSize() const override { return LieGroupd::DoF; }
};

#pragma GCC diagnostic pop

}  // namespace Sophus<|MERGE_RESOLUTION|>--- conflicted
+++ resolved
@@ -2,9 +2,7 @@
 
 #include <ceres/local_parameterization.h>
 
-<<<<<<< HEAD
-#pragma GCC diagnostic push
-#pragma GCC diagnostic ignored "-Wdeprecated-declarations"
+#include <sophus/ceres_typetraits.hpp>
 
 namespace Sophus {
 
@@ -41,11 +39,20 @@
   using Scalar = T;
   using Map = Scalar&;
   using ConstMap = const Scalar&;
-=======
-#include <sophus/ceres_typetraits.hpp>
->>>>>>> de6cca81
 
-namespace Sophus {
+  static Map map(Scalar* ptr) noexcept { return *ptr; }
+  static ConstMap map(const Scalar* ptr) noexcept { return *ptr; }
+};
+
+template <typename T>
+struct Mapper<T, typename std::enable_if<IsMappableV<T>>::type> {
+  using Scalar = typename T::Scalar;
+  using Map = Eigen::Map<T>;
+  using ConstMap = Eigen::Map<const T>;
+
+  static Map map(Scalar* ptr) noexcept { return Map(ptr); }
+  static ConstMap map(const Scalar* ptr) noexcept { return ConstMap(ptr); }
+};
 
 /// Templated local parameterization for LieGroup [with implemented
 /// LieGroup::Dx_this_mul_exp_x_at_0() ]
@@ -90,6 +97,4 @@
   int LocalSize() const override { return LieGroupd::DoF; }
 };
 
-#pragma GCC diagnostic pop
-
 }  // namespace Sophus