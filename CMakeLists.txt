--- conflicted
+++ resolved
@@ -5,15 +5,10 @@
 
 SET(CMAKE_VERBOSE_MAKEFILE ON)
 
-<<<<<<< HEAD
-IF(NOT CMAKE_BUILD_TYPE)
-   SET(CMAKE_BUILD_TYPE Release)
-=======
 # Release by default
 # Turn on Debug with "-DCMAKE_BUILD_TYPE=Debug"
 IF( NOT CMAKE_BUILD_TYPE )
    SET( CMAKE_BUILD_TYPE Release )
->>>>>>> 9bcd2144
 ENDIF()
 
 IF(CMAKE_COMPILER_IS_GNUCXX)
@@ -26,33 +21,6 @@
 
 ################################################################################
 # Add local path for finding packages, set the local version first
-<<<<<<< HEAD
-SET(CMAKE_MODULE_PATH "${CMAKE_SOURCE_DIR}")
-LIST(APPEND CMAKE_MODULE_PATH "${CMAKE_ROOT}/Modules")
-
-################################################################################
-
-FIND_PACKAGE( Eigen3 REQUIRED )
-INCLUDE_DIRECTORIES( ${EIGEN3_INCLUDE_DIR} )
-SET(ALL_INCLUDE_DIRS ${PROJECT_SOURCE_DIR} ${EIGEN3_INCLUDE_DIR} )
-
-SET(SOURCE_DIR "sophus")
-SET(CLASSES so2
-            se2
-            se3
-            so3
-            scso3
-            sim3)
-
-SET(SOURCES ${SOURCE_DIR}/define.h)
-FOREACH(class ${CLASSES})
-   LIST(APPEND SOURCES ${SOURCE_DIR}/${class}.cpp ${SOURCE_DIR}/${class}.h)
-ENDFOREACH(class)
-
-IF(MSVC)
-   ADD_DEFINITIONS(-D_MSVC_)
-ENDIF(MSVC)
-=======
 set( CMAKE_MODULE_PATH "${CMAKE_SOURCE_DIR}/cmake_modules" )
 list( APPEND CMAKE_MODULE_PATH "${CMAKE_ROOT}/Modules" )
 
@@ -84,23 +52,8 @@
   LIST(APPEND SOURCES ${SOURCE_DIR}/${templ}.hpp)
 ENDFOREACH(templ)
 
->>>>>>> 9bcd2144
 
-STRING(TOLOWER ${PROJECT_NAME} LIBRARY_NAME)
-LINK_LIBRARIES (${LIBRARY_NAME} ${LIBS})
-
-SET(CMAKE_DEBUG_POSTFIX "d")
 INCLUDE_DIRECTORIES(${INCLUDE_DIRS})
-<<<<<<< HEAD
-ADD_LIBRARY(${LIBRARY_NAME} SHARED ${SOURCES})
-
-ADD_EXECUTABLE(test_so2 sophus/test_so2.cpp)
-ADD_EXECUTABLE(test_se2 sophus/test_se2.cpp)
-ADD_EXECUTABLE(test_so3 sophus/test_so3.cpp)
-ADD_EXECUTABLE(test_scso3 sophus/test_scso3.cpp)
-ADD_EXECUTABLE(test_se3 sophus/test_se3.cpp)
-ADD_EXECUTABLE(test_sim3 sophus/test_sim3.cpp)
-=======
 
 # Added ${SOURCES} to executables so they show up in QtCreator (and possibly
 # other IDEs).
@@ -110,7 +63,6 @@
 ADD_EXECUTABLE(test_se3 sophus/test_se3.cpp ${SOURCES})
 ADD_EXECUTABLE(test_rxso3 sophus/test_rxso3.cpp ${SOURCES})
 ADD_EXECUTABLE(test_sim3 sophus/test_sim3.cpp ${SOURCES})
->>>>>>> 9bcd2144
 ENABLE_TESTING()
 
 ADD_TEST(test_so2 test_so2)
@@ -122,15 +74,9 @@
 
 ################################################################################
 # Create the SophusConfig.cmake file for other cmake projects.
-<<<<<<< HEAD
-CONFIGURE_FILE(${CMAKE_CURRENT_SOURCE_DIR}/SophusConfig.cmake.in
-			   ${CMAKE_CURRENT_BINARY_DIR}/SophusConfig.cmake @ONLY IMMEDIATE)
-export(PACKAGE ${PROJECT_NAME})
-=======
 CONFIGURE_FILE( ${CMAKE_CURRENT_SOURCE_DIR}/SophusConfig.cmake.in
     ${CMAKE_CURRENT_BINARY_DIR}/SophusConfig.cmake @ONLY IMMEDIATE )
 export( PACKAGE Sophus )
 
 INSTALL(DIRECTORY sophus DESTINATION ${CMAKE_INSTALL_PREFIX}/include
-        FILES_MATCHING PATTERN "*.hpp" )
->>>>>>> 9bcd2144
+		FILES_MATCHING PATTERN "*.hpp" )